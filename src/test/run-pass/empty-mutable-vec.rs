// Copyright 2012 The Rust Project Developers. See the COPYRIGHT
// file at the top-level directory of this distribution and at
// http://rust-lang.org/COPYRIGHT.
//
// Licensed under the Apache License, Version 2.0 <LICENSE-APACHE or
// http://www.apache.org/licenses/LICENSE-2.0> or the MIT license
// <LICENSE-MIT or http://opensource.org/licenses/MIT>, at your
// option. This file may not be copied, modified, or distributed
// except according to those terms.



<<<<<<< HEAD
pub fn main() { let v: ~[mut int] = ~[mut]; }
=======
fn main() { let mut v: ~[int] = ~[]; }
>>>>>>> aa9c28ef
<|MERGE_RESOLUTION|>--- conflicted
+++ resolved
@@ -10,8 +10,4 @@
 
 
 
-<<<<<<< HEAD
-pub fn main() { let v: ~[mut int] = ~[mut]; }
-=======
-fn main() { let mut v: ~[int] = ~[]; }
->>>>>>> aa9c28ef
+pub fn main() { let mut v: ~[int] = ~[]; }